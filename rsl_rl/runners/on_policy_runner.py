--- conflicted
+++ resolved
@@ -16,10 +16,6 @@
 import rsl_rl
 from rsl_rl.algorithms import PPO
 from rsl_rl.env import VecEnv
-<<<<<<< HEAD
-from rsl_rl.modules import ActorCritic, ActorCriticRecurrent, resolve_rnd_config, resolve_symmetry_config
-from rsl_rl.storage import RolloutStorage
-=======
 from rsl_rl.modules import (
     ActorCritic,
     ActorCriticCNN,
@@ -27,7 +23,7 @@
     resolve_rnd_config,
     resolve_symmetry_config,
 )
->>>>>>> e1e7071b
+from rsl_rl.storage import RolloutStorage
 from rsl_rl.utils import resolve_obs_groups, store_code_state
 
 
