# Copyright (c) 2021-2025, ETH Zurich and NVIDIA CORPORATION
# All rights reserved.
#
# SPDX-License-Identifier: BSD-3-Clause

from __future__ import annotations

from tensordict import TensorDict

from rsl_rl.algorithms import Distillation
from rsl_rl.modules import StudentTeacher, StudentTeacherRecurrent
from rsl_rl.runners import OnPolicyRunner
<<<<<<< HEAD
=======
from rsl_rl.storage import RolloutStorage
from rsl_rl.utils import resolve_obs_groups, store_code_state
>>>>>>> 6d6d3a4d


class DistillationRunner(OnPolicyRunner):
    """Distillation runner for training and evaluation of teacher-student methods."""

    def learn(self, num_learning_iterations: int, init_at_random_ep_len: bool = False) -> None:
<<<<<<< HEAD
=======
        # Initialize writer
        self._prepare_logging_writer()

>>>>>>> 6d6d3a4d
        # Check if teacher is loaded
        if not self.alg.policy.loaded_teacher:
            raise ValueError("Teacher model parameters not loaded. Please load a teacher model to distill.")

        super().learn(num_learning_iterations, init_at_random_ep_len)

    def _get_default_obs_sets(self) -> list[str]:
        """Get the default observation sets."""
        return ["teacher"]

    def _construct_algorithm(self, obs: TensorDict) -> Distillation:
        """Construct the distillation algorithm."""
        # Initialize the policy
        student_teacher_class = eval(self.policy_cfg.pop("class_name"))
        student_teacher: StudentTeacher | StudentTeacherRecurrent = student_teacher_class(
            obs, self.cfg["obs_groups"], self.env.num_actions, **self.policy_cfg
        ).to(self.device)

        # Initialize the storage
        storage = RolloutStorage(
            "distillation", self.env.num_envs, self.num_steps_per_env, obs, [self.env.num_actions], self.device
        )

        # Initialize the algorithm
        alg_class = eval(self.alg_cfg.pop("class_name"))
        alg: Distillation = alg_class(
<<<<<<< HEAD
            student_teacher, device=self.device, **self.alg_cfg, multi_gpu_cfg=self.multi_gpu_cfg
        )

        # Initialize the storage
        alg.init_storage(
            "distillation",
            self.env.num_envs,
            self.cfg["num_steps_per_env"],
            obs,
            [self.env.num_actions],
=======
            student_teacher, storage, device=self.device, **self.alg_cfg, multi_gpu_cfg=self.multi_gpu_cfg
>>>>>>> 6d6d3a4d
        )

        # Set RND configuration to None as it does not apply to distillation
        self.cfg["algorithm"]["rnd_cfg"] = None

        return alg<|MERGE_RESOLUTION|>--- conflicted
+++ resolved
@@ -10,23 +10,16 @@
 from rsl_rl.algorithms import Distillation
 from rsl_rl.modules import StudentTeacher, StudentTeacherRecurrent
 from rsl_rl.runners import OnPolicyRunner
-<<<<<<< HEAD
-=======
 from rsl_rl.storage import RolloutStorage
-from rsl_rl.utils import resolve_obs_groups, store_code_state
->>>>>>> 6d6d3a4d
 
 
 class DistillationRunner(OnPolicyRunner):
     """Distillation runner for training and evaluation of teacher-student methods."""
 
     def learn(self, num_learning_iterations: int, init_at_random_ep_len: bool = False) -> None:
-<<<<<<< HEAD
-=======
         # Initialize writer
         self._prepare_logging_writer()
 
->>>>>>> 6d6d3a4d
         # Check if teacher is loaded
         if not self.alg.policy.loaded_teacher:
             raise ValueError("Teacher model parameters not loaded. Please load a teacher model to distill.")
@@ -53,20 +46,7 @@
         # Initialize the algorithm
         alg_class = eval(self.alg_cfg.pop("class_name"))
         alg: Distillation = alg_class(
-<<<<<<< HEAD
-            student_teacher, device=self.device, **self.alg_cfg, multi_gpu_cfg=self.multi_gpu_cfg
-        )
-
-        # Initialize the storage
-        alg.init_storage(
-            "distillation",
-            self.env.num_envs,
-            self.cfg["num_steps_per_env"],
-            obs,
-            [self.env.num_actions],
-=======
             student_teacher, storage, device=self.device, **self.alg_cfg, multi_gpu_cfg=self.multi_gpu_cfg
->>>>>>> 6d6d3a4d
         )
 
         # Set RND configuration to None as it does not apply to distillation
