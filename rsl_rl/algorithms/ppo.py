--- conflicted
+++ resolved
@@ -25,12 +25,8 @@
 
     def __init__(
         self,
-<<<<<<< HEAD
-        policy: ActorCritic | ActorCriticRecurrent,
+        policy: ActorCritic | ActorCriticRecurrent | ActorCriticCNN,
         storage: RolloutStorage,
-=======
-        policy: ActorCritic | ActorCriticRecurrent | ActorCriticCNN,
->>>>>>> e1e7071b
         num_learning_epochs: int = 5,
         num_mini_batches: int = 4,
         clip_param: float = 0.2,
